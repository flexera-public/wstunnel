#! /usr/bin/make
#
# Makefile for Golang projects, v0.9.0
#
# Features:
# - runs ginkgo tests recursively, computes code coverage report
# - code coverage ready for travis-ci to upload and produce badges for README.md
# - build for linux/amd64, linux/arm, darwin/amd64, windows/amd64
# - just 'make' builds for local OS/arch
# - produces .tgz/.zip build output
# - bundles *.sh files in ./script subdirectory
# - produces version.go for each build with string in global variable VV, please
#   print this using a --version option in the executable
# - to include the build status and code coverage badge in CI use (replace NAME by what
#   you set $(NAME) to further down, and also replace magnum.travis-ci.com by travis-ci.org for
#   publicly accessible repos [sigh]):
#   [![Build Status](https://magnum.travis-ci.com/rightscale/NAME.svg?token=4Q13wQTY4zqXgU7Edw3B&branch=master)](https://magnum.travis-ci.com/rightscale/NAME
#   ![Code Coverage](https://s3.amazonaws.com/rs-code-coverage/NAME/cc_badge_master.svg)
#
# Top-level targets:
# default: compile the program, you can thus use make && ./NAME -options ...
# build: builds binaries for linux and darwin
# test: runs unit tests recursively and produces code coverage stats and shows them
# travis-test: just runs unit tests recursively
# clean: removes build stuff

#NAME=$(shell basename $$PWD)
NAME=wstunnel
EXE:=$(NAME)$(shell go env GOEXE)
BUCKET=rightscale-binaries
ACL=public-read
<<<<<<< HEAD
# dependencies that are not in Godep because they're used by the build&test process
DEPEND=golang.org/x/tools/cmd/cover github.com/onsi/ginkgo/ginkgo \
	github.com/rlmcpherson/s3gof3r/gof3r github.com/tools/godep

#=== below this line ideally remains unchanged, add new targets at the end  ===
=======
# dependencies not vendored because used by build & test process
DEPEND=golang.org/x/tools/cmd/cover github.com/rlmcpherson/s3gof3r/gof3r github.com/onsi/ginkgo/ginkgo
HASDEP := $(shell dep version 2> /dev/null)
>>>>>>> fa38e4ff

TRAVIS_BRANCH?=dev
DATE=$(shell date '+%F %T')
TRAVIS_COMMIT?=$(shell git symbolic-ref HEAD | cut -d"/" -f 3)

# This works around an issue between dep and Cygwin git by using Windows git instead.
ifeq ($(shell go env GOHOSTOS),windows)
  ifeq ($(shell git version | grep windows),)
    export PATH:=$(shell cygpath 'C:\Program Files\Git\cmd'):$(PATH)
  endif
endif

# the default target builds a binary in the top-level dir for whatever the local OS is
default: $(EXE)
$(EXE): *.go version
	go build -o $(EXE) .

# the standard build produces a "local" executable, a linux tgz, and a darwin (macos) tgz
build: depend $(EXE) build/$(NAME)-linux-amd64.tgz
# build/$(NAME)-darwin-amd64.tgz build/$(NAME)-linux-arm.tgz build/$(NAME)-windows-amd64.zip

# create a tgz with the binary and any artifacts that are necessary
# note the hack to allow for various GOOS & GOARCH combos, sigh
build/$(NAME)-%.tgz: *.go version depend
	rm -rf build/$(NAME)
	mkdir -p build/$(NAME)
	tgt=$*; GOOS=$${tgt%-*} GOARCH=$${tgt#*-} go build -o build/$(NAME)/$(NAME) .
	chmod +x build/$(NAME)/$(NAME)
	for d in script init; do if [ -d $$d ]; then cp -r $$d build/$(NAME); fi; done
	if [ "build/*/*.sh" != 'build/*/*.sh' ]; then \
	  sed -i -e "s/BRANCH/$(TRAVIS_BRANCH)/" build/*/*.sh; \
	  chmod +x build/*/*.sh; \
	fi
	tar -zcf $@ -C build ./$(NAME)
	rm -r build/$(NAME)

build/$(NAME)-%.zip: *.go version depend
	touch $@

# upload assumes you have AWS_ACCESS_KEY_ID and AWS_SECRET_KEY env variables set,
# which happens in the .travis.yml for CI
upload: depend
	@which gof3r >/dev/null || (echo 'Please "go get github.com/rlmcpherson/s3gof3r/gof3r"'; false)
	(cd build; set -ex; \
	  for f in *.tgz; do \
	    gof3r put --no-md5 --acl=$(ACL) -b ${BUCKET} -k rsbin/$(NAME)/$(TRAVIS_COMMIT)/$$f <$$f; \
	    if [ "$(TRAVIS_PULL_REQUEST)" = "false" ]; then \
	      gof3r put --no-md5 --acl=$(ACL) -b ${BUCKET} -k rsbin/$(NAME)/$(TRAVIS_BRANCH)/$$f <$$f; \
	      re='^([0-9]+\.[0-9]+)\.[0-9]+$$' ;\
	      if [[ "$(TRAVIS_BRANCH)" =~ $$re ]]; then \
	        gof3r put --no-md5 --acl=$(ACL) -b ${BUCKET} -k rsbin/$(NAME)/$${BASH_REMATCH[1]}/$$f <$$f; \
	      fi; \
	    fi; \
	  done)

# produce a version string that is embedded into the binary that captures the branch, the date
# and the commit we're building
version:
	@echo "package main; const VV = \"$(NAME) $(TRAVIS_BRANCH) - $(DATE) - $(TRAVIS_COMMIT)\"" \
	  >version.go
	@echo "version.go: `cat version.go`"

# Installing build dependencies is a bit of a mess. Don't want to spend lots of time in
# Travis doing this. The folllowing just relies on go get no reinstalling when it's already
# there, like your laptop.
depend:
ifndef HASDEP
	curl https://raw.githubusercontent.com/golang/dep/master/install.sh | sh
endif
	go get $(DEPEND)
	dep ensure

clean:
	@echo "package main; const VV = \"$(NAME) unversioned - $(DATE)\"" >version.go

# gofmt uses the awkward *.go */*.go because gofmt -l . descends into the Godeps workspace
# and then pointlessly complains about bad formatting in imported packages, sigh
lint:
	@if gofmt -l $(shell find . -type f -not -path './.*' -not -path './vendor/*' -not -name 'version.go' -name '*.go') | grep .go; then \
	  echo "^- Repo contains improperly formatted go files; run gofmt -w *.go" && exit 1; \
	  else echo "All .go files formatted correctly"; fi
	go vet ./...

travis-test: lint
	ginkgo -r -cover

# running ginkgo twice, sadly, the problem is that -cover modifies the source code with the effect
# that if there are errors the output of gingko refers to incorrect line numbers
# tip: if you don't like colors use ginkgo -r -noColor
test: lint
	ginkgo -r
	ginkgo -r -cover
	go tool cover -func=`basename $$PWD`.coverprofile<|MERGE_RESOLUTION|>--- conflicted
+++ resolved
@@ -29,17 +29,9 @@
 EXE:=$(NAME)$(shell go env GOEXE)
 BUCKET=rightscale-binaries
 ACL=public-read
-<<<<<<< HEAD
-# dependencies that are not in Godep because they're used by the build&test process
-DEPEND=golang.org/x/tools/cmd/cover github.com/onsi/ginkgo/ginkgo \
-	github.com/rlmcpherson/s3gof3r/gof3r github.com/tools/godep
-
-#=== below this line ideally remains unchanged, add new targets at the end  ===
-=======
 # dependencies not vendored because used by build & test process
 DEPEND=golang.org/x/tools/cmd/cover github.com/rlmcpherson/s3gof3r/gof3r github.com/onsi/ginkgo/ginkgo
 HASDEP := $(shell dep version 2> /dev/null)
->>>>>>> fa38e4ff
 
 TRAVIS_BRANCH?=dev
 DATE=$(shell date '+%F %T')
